--- conflicted
+++ resolved
@@ -386,13 +386,8 @@
 	var decryptedBlock FileBlock
 	err = bops.Get(ctx, kmd,
 		BlockPointer{ID: id, KeyGen: latestKeyGen, Context: bCtx},
-<<<<<<< HEAD
 		&decryptedBlock, NoCacheEntry)
-	require.IsType(t, kbfshash.HashMismatchError{}, err)
-=======
-		&decryptedBlock)
 	require.IsType(t, kbfshash.HashMismatchError{}, errors.Cause(err))
->>>>>>> 8ed7b6b3
 }
 
 // TestBlockOpsReadyFailKeyGet checks that BlockOpsStandard.Get()
